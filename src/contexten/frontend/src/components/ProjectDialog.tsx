import React, { useState, useEffect } from 'react';
import {
  Dialog,
  DialogTitle,
  DialogContent,
  DialogActions,
  Button,
  TextField,
  Grid,
  FormControl,
  InputLabel,
  Select,
  MenuItem,
  Chip,
  Box,
  Typography,
  IconButton,
  InputAdornment,
  SelectChangeEvent,
} from '@mui/material';
import {
  Add as AddIcon,
  Close as CloseIcon,
} from '@mui/icons-material';
import { Project } from '../types/dashboard';

interface ProjectDialogProps {
  open: boolean;
  project: Project | null;
  onClose: () => void;
  onSave: (project: Project) => void;
}

const ProjectDialog: React.FC<ProjectDialogProps> = ({
  open,
  project,
  onClose,
  onSave,
}) => {
  const [formData, setFormData] = useState<Partial<Project>>({
    name: '',
    description: '',
    repository: '',
    status: 'active',
    progress: 0,
    flowEnabled: false,
    flowStatus: 'stopped',
    tags: [],
    metrics: {
      commits: 0,
      prs: 0,
      contributors: 0,
      issues: 0,
    },
  });

  const [newTag, setNewTag] = useState('');

  useEffect(() => {
    if (project) {
      setFormData(project);
    } else {
      setFormData({
        name: '',
        description: '',
        repository: '',
        status: 'active',
        progress: 0,
        flowEnabled: false,
        flowStatus: 'stopped',
        tags: [],
        metrics: {
          commits: 0,
          prs: 0,
          contributors: 0,
          issues: 0,
        },
      });
    }
  }, [project]);

  const handleChange = (field: keyof Project) => (
<<<<<<< HEAD
    event: React.ChangeEvent<HTMLInputElement | HTMLTextAreaElement> | SelectChangeEvent
=======
    event: React.ChangeEvent<HTMLInputElement> | { target: { value: unknown } }
  ) => {
    setFormData((prev) => ({ ...prev, [field]: event.target.value }));
  };

  const handleSelectChange = (field: keyof Project) => (
    event: any
>>>>>>> df5ca4c1
  ) => {
    setFormData((prev) => ({ ...prev, [field]: event.target.value }));
  };

  const handleAddTag = () => {
    if (newTag && !formData.tags?.includes(newTag)) {
      setFormData((prev) => ({
        ...prev,
        tags: [...(prev.tags || []), newTag],
      }));
      setNewTag('');
    }
  };

  const handleDeleteTag = (tagToDelete: string) => {
    setFormData((prev) => ({
      ...prev,
      tags: prev.tags?.filter((tag) => tag !== tagToDelete),
    }));
  };

  const handleSubmit = () => {
    if (formData.name && formData.repository) {
      onSave({
        id: project?.id || Date.now().toString(),
        lastActivity: project?.lastActivity || new Date(),
        ...formData,
      } as Project);
      onClose();
    }
  };

  return (
    <Dialog open={open} onClose={onClose} maxWidth="md" fullWidth>
      <DialogTitle>
        {project ? 'Edit Project' : 'Create New Project'}
      </DialogTitle>
      <DialogContent>
        <Grid container spacing={3} sx={{ mt: 1 }}>
          <Grid item xs={12}>
            <TextField
              fullWidth
              required
              label="Project Name"
              value={formData.name}
              onChange={handleChange('name')}
            />
          </Grid>

          <Grid item xs={12}>
            <TextField
              fullWidth
              multiline
              rows={3}
              label="Description"
              value={formData.description}
              onChange={handleChange('description')}
            />
          </Grid>

          <Grid item xs={12}>
            <TextField
              fullWidth
              required
              label="Repository URL"
              value={formData.repository}
              onChange={handleChange('repository')}
            />
          </Grid>

          <Grid item xs={6}>
            <FormControl fullWidth>
              <InputLabel>Status</InputLabel>
              <Select
                value={formData.status}
                label="Status"
                onChange={handleSelectChange('status')}
              >
                <MenuItem value="active">Active</MenuItem>
                <MenuItem value="paused">Paused</MenuItem>
                <MenuItem value="completed">Completed</MenuItem>
                <MenuItem value="error">Error</MenuItem>
              </Select>
            </FormControl>
          </Grid>

          <Grid item xs={6}>
            <TextField
              fullWidth
              type="number"
              label="Progress"
              value={formData.progress}
              onChange={handleChange('progress')}
              InputProps={{
                endAdornment: <InputAdornment position="end">%</InputAdornment>,
              }}
            />
          </Grid>

          <Grid item xs={12}>
            <Typography variant="subtitle1" gutterBottom>
              Tags
            </Typography>
            <Box sx={{ display: 'flex', gap: 1, mb: 1 }}>
              <TextField
                label="Add Tag"
                value={newTag}
                onChange={(e) => setNewTag(e.target.value)}
                onKeyPress={(e) => {
                  if (e.key === 'Enter') {
                    e.preventDefault();
                    handleAddTag();
                  }
                }}
              />
              <Button
                variant="contained"
                onClick={handleAddTag}
                startIcon={<AddIcon />}
              >
                Add
              </Button>
            </Box>
            <Box sx={{ display: 'flex', flexWrap: 'wrap', gap: 1 }}>
              {formData.tags?.map((tag) => (
                <Chip
                  key={tag}
                  label={tag}
                  onDelete={() => handleDeleteTag(tag)}
                  deleteIcon={<CloseIcon />}
                />
              ))}
            </Box>
          </Grid>

          {project && (
            <Grid item xs={12}>
              <Typography variant="subtitle1" gutterBottom>
                Metrics
              </Typography>
              <Grid container spacing={2}>
                <Grid item xs={3}>
                  <TextField
                    fullWidth
                    type="number"
                    label="Commits"
                    value={formData.metrics?.commits || 0}
                    onChange={(e) =>
                      setFormData((prev) => ({
                        ...prev,
                        metrics: { 
<<<<<<< HEAD
                          issues: prev.metrics?.issues || 0,
                          commits: Number(e.target.value) || 0,
                          prs: prev.metrics?.prs || 0,
                          contributors: prev.metrics?.contributors || 0
=======
                          commits: Number(e.target.value),
                          prs: prev.metrics?.prs || 0,
                          contributors: prev.metrics?.contributors || 0,
                          issues: prev.metrics?.issues || 0
>>>>>>> df5ca4c1
                        },
                      }))
                    }
                  />
                </Grid>
                <Grid item xs={3}>
                  <TextField
                    fullWidth
                    type="number"
                    label="PRs"
                    value={formData.metrics?.prs || 0}
                    onChange={(e) =>
                      setFormData((prev) => ({
                        ...prev,
                        metrics: { 
<<<<<<< HEAD
                          issues: prev.metrics?.issues || 0,
                          commits: prev.metrics?.commits || 0,
                          prs: Number(e.target.value) || 0,
                          contributors: prev.metrics?.contributors || 0
=======
                          commits: prev.metrics?.commits || 0,
                          prs: Number(e.target.value),
                          contributors: prev.metrics?.contributors || 0,
                          issues: prev.metrics?.issues || 0
>>>>>>> df5ca4c1
                        },
                      }))
                    }
                  />
                </Grid>
                <Grid item xs={3}>
                  <TextField
                    fullWidth
                    type="number"
                    label="Contributors"
                    value={formData.metrics?.contributors || 0}
                    onChange={(e) =>
                      setFormData((prev) => ({
                        ...prev,
                        metrics: { 
<<<<<<< HEAD
                          issues: prev.metrics?.issues || 0,
                          commits: prev.metrics?.commits || 0,
                          prs: prev.metrics?.prs || 0,
                          contributors: Number(e.target.value) || 0
=======
                          commits: prev.metrics?.commits || 0,
                          prs: prev.metrics?.prs || 0,
                          contributors: Number(e.target.value),
                          issues: prev.metrics?.issues || 0
>>>>>>> df5ca4c1
                        },
                      }))
                    }
                  />
                </Grid>
                <Grid item xs={3}>
                  <TextField
                    fullWidth
                    type="number"
                    label="Issues"
                    value={formData.metrics?.issues || 0}
                    onChange={(e) =>
                      setFormData((prev) => ({
                        ...prev,
                        metrics: { 
<<<<<<< HEAD
                          issues: Number(e.target.value) || 0,
                          commits: prev.metrics?.commits || 0,
                          prs: prev.metrics?.prs || 0,
                          contributors: prev.metrics?.contributors || 0
=======
                          commits: prev.metrics?.commits || 0,
                          prs: prev.metrics?.prs || 0,
                          contributors: prev.metrics?.contributors || 0,
                          issues: Number(e.target.value)
>>>>>>> df5ca4c1
                        },
                      }))
                    }
                  />
                </Grid>
              </Grid>
            </Grid>
          )}
        </Grid>
      </DialogContent>
      <DialogActions>
        <Button onClick={onClose}>Cancel</Button>
        <Button
          onClick={handleSubmit}
          variant="contained"
          color="primary"
          disabled={!formData.name || !formData.repository}
        >
          {project ? 'Update' : 'Create'}
        </Button>
      </DialogActions>
    </Dialog>
  );
};

export default ProjectDialog;<|MERGE_RESOLUTION|>--- conflicted
+++ resolved
@@ -80,17 +80,13 @@
   }, [project]);
 
   const handleChange = (field: keyof Project) => (
-<<<<<<< HEAD
     event: React.ChangeEvent<HTMLInputElement | HTMLTextAreaElement> | SelectChangeEvent
-=======
-    event: React.ChangeEvent<HTMLInputElement> | { target: { value: unknown } }
   ) => {
     setFormData((prev) => ({ ...prev, [field]: event.target.value }));
   };
 
   const handleSelectChange = (field: keyof Project) => (
     event: any
->>>>>>> df5ca4c1
   ) => {
     setFormData((prev) => ({ ...prev, [field]: event.target.value }));
   };
@@ -167,7 +163,7 @@
               <Select
                 value={formData.status}
                 label="Status"
-                onChange={handleSelectChange('status')}
+                onChange={handleChange('status')}
               >
                 <MenuItem value="active">Active</MenuItem>
                 <MenuItem value="paused">Paused</MenuItem>
@@ -242,17 +238,10 @@
                       setFormData((prev) => ({
                         ...prev,
                         metrics: { 
-<<<<<<< HEAD
-                          issues: prev.metrics?.issues || 0,
-                          commits: Number(e.target.value) || 0,
-                          prs: prev.metrics?.prs || 0,
-                          contributors: prev.metrics?.contributors || 0
-=======
                           commits: Number(e.target.value),
                           prs: prev.metrics?.prs || 0,
                           contributors: prev.metrics?.contributors || 0,
                           issues: prev.metrics?.issues || 0
->>>>>>> df5ca4c1
                         },
                       }))
                     }
@@ -268,17 +257,10 @@
                       setFormData((prev) => ({
                         ...prev,
                         metrics: { 
-<<<<<<< HEAD
-                          issues: prev.metrics?.issues || 0,
-                          commits: prev.metrics?.commits || 0,
-                          prs: Number(e.target.value) || 0,
-                          contributors: prev.metrics?.contributors || 0
-=======
                           commits: prev.metrics?.commits || 0,
                           prs: Number(e.target.value),
                           contributors: prev.metrics?.contributors || 0,
                           issues: prev.metrics?.issues || 0
->>>>>>> df5ca4c1
                         },
                       }))
                     }
@@ -294,17 +276,10 @@
                       setFormData((prev) => ({
                         ...prev,
                         metrics: { 
-<<<<<<< HEAD
-                          issues: prev.metrics?.issues || 0,
-                          commits: prev.metrics?.commits || 0,
-                          prs: prev.metrics?.prs || 0,
-                          contributors: Number(e.target.value) || 0
-=======
                           commits: prev.metrics?.commits || 0,
                           prs: prev.metrics?.prs || 0,
                           contributors: Number(e.target.value),
                           issues: prev.metrics?.issues || 0
->>>>>>> df5ca4c1
                         },
                       }))
                     }
@@ -320,17 +295,10 @@
                       setFormData((prev) => ({
                         ...prev,
                         metrics: { 
-<<<<<<< HEAD
-                          issues: Number(e.target.value) || 0,
-                          commits: prev.metrics?.commits || 0,
-                          prs: prev.metrics?.prs || 0,
-                          contributors: prev.metrics?.contributors || 0
-=======
                           commits: prev.metrics?.commits || 0,
                           prs: prev.metrics?.prs || 0,
                           contributors: prev.metrics?.contributors || 0,
                           issues: Number(e.target.value)
->>>>>>> df5ca4c1
                         },
                       }))
                     }
