--- conflicted
+++ resolved
@@ -1,22 +1,14 @@
 import uuid
 import warnings
 
-<<<<<<< HEAD
-=======
 import rich_click as click
->>>>>>> 190081f0
 from langchain_core.messages import SystemMessage
 from rich.console import Console
 from rich.markdown import Markdown
 from rich.prompt import Prompt
 
-<<<<<<< HEAD
-from contexten.extensions.langchain.agent import create_agent_with_tools
-from contexten.extensions.langchain.tools import (
-=======
 from contexten.agents.langchain.agent import create_agent_with_tools
 from contexten.agents.langchain.tools import (
->>>>>>> 190081f0
     CreateFileTool,
     DeleteFileTool,
     EditFileTool,
@@ -125,5 +117,4 @@
                 if result:
                     say(result)
             except Exception as e:
-                console.print(f"[bold red]Error during agent execution:[/bold red] {e}")
-                break+                console.print(f"[bold red]Error during agent execution:[/bold red] {e}")