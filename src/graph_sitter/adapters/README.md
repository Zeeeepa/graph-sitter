# Graph-sitter Adapters

This directory contains adapters and integrations for the graph-sitter analysis system.

<<<<<<< HEAD
## Analysis Module Consolidation

**Note**: The analysis functionality has been consolidated into a single comprehensive tool:

- **Main Analysis Tool**: `analyze_codebase.py` (in project root)
- **Features**: All analysis capabilities including tree-sitter integration, visualization, and comprehensive reporting

### Previous Structure (Removed)
- `analysis/analysis.py` - Redundant analysis module (removed for clarity)

### Current Structure
- All analysis functionality is now in the main `analyze_codebase.py` file
- This provides a single source of truth for all analysis capabilities
- Includes tree-sitter query patterns, visualization, and comprehensive reporting

## Usage

```bash
# Basic analysis
python analyze_codebase.py path/to/code

# With tree-sitter features
python analyze_codebase.py . --tree-sitter --visualize

# Export HTML visualization
python analyze_codebase.py . --export-html analysis.html

# Comprehensive analysis with all features
python analyze_codebase.py . --comprehensive --tree-sitter --export-html report.html
```

## Features

- **Tree-sitter Integration**: Advanced syntax tree analysis
- **Query Patterns**: Pattern-based code search and analysis
- **Visualization**: Interactive HTML reports with D3.js
- **Comprehensive Metrics**: Quality, complexity, and maintainability analysis
- **Multiple Export Formats**: JSON, HTML, and text output

All functionality is based on: https://graph-sitter.com/tutorials/at-a-glance
=======
https://github.com/Zeeeepa/graph-sitter/blob/develop/src/graph_sitter/codebase/codebase_analysis.py   This one probably provides extensive analysis too.




The AI doesn’t automatically know about your codebase. Instead, you can provide relevant context by:

Using GraphSitter’s static analysis to gather information:

Copy
function = codebase.get_function("process_data")
context = {
    "call_sites": function.call_sites,      # Where the function is called
    "dependencies": function.dependencies,   # What the function depends on
    "parent": function.parent,              # Class/module containing the function
    "docstring": function.docstring,        # Existing documentation
}
Passing this information to the AI:

Copy
result = codebase.ai(
    "Improve this function's implementation",
    target=function,
    context=context  # AI will see the gathered information
)
​
Common Use Cases
​
Code Generation
Generate new code or refactor existing code:


Copy
# Break up a large function
function = codebase.get_function("large_function")
new_code = codebase.ai(
    "Break this function into smaller, more focused functions",
    target=function
)
function.edit(new_code)

# Generate a test
my_function = codebase.get_function("my_function")
test_code = codebase.ai(
    f"Write a test for the function {my_function.name}",
    target=my_function
)
my_function.insert_after(test_code)
​
Documentation
Generate and format documentation:


Copy
# Generate docstrings for a class
class_def = codebase.get_class("MyClass")
for method in class_def.methods:
    docstring = codebase.ai(
        "Generate a docstring describing this method",
        target=method,
        context={
            "class": class_def,
            "style": "Google docstring format"
        }
    )
    method.set_docstring(docstring)
​
Code Analysis and Improvement
Use AI to analyze and improve code:


Copy
# Improve function names
for function in codebase.functions:
    if codebase.ai(
        "Does this function name clearly describe its purpose? Answer yes/no",
        target=function
    ).lower() == "no":
        new_name = codebase.ai(
            "Suggest a better name for this function",
            target=function,
            context={"call_sites": function.call_sites}
        )
        function.rename(new_name)
​
Contextual Modifications
Make changes with full context awareness:


Copy
# Refactor a class method
method = codebase.get_class("MyClass").get_method("target_method")
new_impl = codebase.ai(
    "Refactor this method to be more efficient",
    target=method,
    context={
        "parent_class": method.parent,
        "call_sites": method.call_sites,
        "dependencies": method.dependencies
    }
)
method.edit(new_impl)
​
Best Practices
Provide Relevant Context


Copy
# Good: Providing specific, relevant context
summary = codebase.ai(
    "Generate a summary of this method's purpose",
    target=method,
    context={
        "class": method.parent,              # Class containing the method
        "usages": list(method.usages),       # How the method is used
        "dependencies": method.dependencies,  # What the method depends on
        "style": "concise"
    }
)

# Bad: Missing context that could help the AI
summary = codebase.ai(
    "Generate a summary",
    target=method  # AI only sees the method's code
)
Gather Comprehensive Context


Copy
# Gather relevant information before AI call
def get_method_context(method):
    return {
        "class": method.parent,
        "call_sites": list(method.call_sites),
        "dependencies": list(method.dependencies),
        "related_methods": [m for m in method.parent.methods
                          if m.name != method.name]
    }

# Use gathered context in AI call
new_impl = codebase.ai(
    "Refactor this method to be more efficient",
    target=method,
    context=get_method_context(method)
)
Handle AI Limits


Copy
# Set custom AI request limits for large operations
codebase.set_session_options(max_ai_requests=200)
Review Generated Code


Copy
# Generate and review before applying
new_code = codebase.ai(
    "Optimize this function",
    target=function
)
print("Review generated code:")
print(new_code)
if input("Apply changes? (y/n): ").lower() == 'y':
    function.edit(new_code)
​
Limitations and Safety
The AI doesn’t automatically know about your codebase - you must provide relevant context
AI-generated code should always be reviewed
Default limit of 150 AI requests per codemod execution
Use set_session_options(…) to adjust limits:

Copy
codebase.set_session_options(max_ai_requests=200)

# Print overall stats
print("🔍 Codebase Analysis")
print("=" * 50)
print(f"📚 Total Classes: {len(codebase.classes)}")
print(f"⚡ Total Functions: {len(codebase.functions)}")
print(f"🔄 Total Imports: {len(codebase.imports)}")

# Find class with most inheritance
if codebase.classes:
    deepest_class = max(codebase.classes, key=lambda x: len(x.superclasses))
    print(f"\n🌳 Class with most inheritance: {deepest_class.name}")
    print(f"   📊 Chain Depth: {len(deepest_class.superclasses)}")
    print(f"   ⛓️ Chain: {' -> '.join(s.name for s in deepest_class.superclasses)}")

# Find first 5 recursive functions
recursive = [f for f in codebase.functions
            if any(call.name == f.name for call in f.function_calls)][:5]
if recursive:
    print(f"\n🔄 Recursive functions:")
    for func in recursive:
        print(f"  - {func.name}")


from collections import Counter

# Filter to all test functions and classes
test_functions = [x for x in codebase.functions if x.name.startswith('test_')]
test_classes = [x for x in codebase.classes if x.name.startswith('Test')]

print("🧪 Test Analysis")
print("=" * 50)
print(f"📝 Total Test Functions: {len(test_functions)}")
print(f"🔬 Total Test Classes: {len(test_classes)}")
print(f"📊 Tests per File: {len(test_functions) / len(codebase.files):.1f}")

# Find files with the most tests
print("\n📚 Top Test Files by Class Count")
print("-" * 50)
file_test_counts = Counter([x.file for x in test_classes])
for file, num_tests in file_test_counts.most_common()[:5]:
    print(f"🔍 {num_tests} test classes: {file.filepath}")
    print(f"   📏 File Length: {len(file.source)} lines")
    print(f"   💡 Functions: {len(file.functions)}")


filename = 'tests/test_path.py'
print(f"📦 Splitting Test File: {filename}")
print("=" * 50)

# Grab a file
file = codebase.get_file(filename)
base_name = filename.replace('.py', '')

# Group tests by subpath
test_groups = {}
for test_function in file.functions:
    if test_function.name.startswith('test_'):
        test_subpath = '_'.join(test_function.name.split('_')[:3])
        if test_subpath not in test_groups:
            test_groups[test_subpath] = []
        test_groups[test_subpath].append(test_function)

# Print and process each group
for subpath, tests in test_groups.items():
    print(f"\\n{subpath}/")
    new_filename = f"{base_name}/{subpath}.py"

    # Create file if it doesn't exist
    if not codebase.has_file(new_filename):
        new_file = codebase.create_file(new_filename)
    file = codebase.get_file(new_filename)

    # Move each test in the group
    for test_function in tests:
        print(f"    - {test_function.name}")
        test_function.move_to_file(new_file, strategy="add_back_edge")

# Commit changes to disk
codebase.commit()

# Find dead code
for func in codebase.functions:
    if len(func.usages) == 0:
        print(f'🗑️ Dead code: {func.name}')
        func.remove()

# Analyze import relationships
file = codebase.get_file('api/endpoints.py')
print("\nFiles that import endpoints.py:")
for import_stmt in file.inbound_imports:
    print(f"  {import_stmt.file.path}")

print("\nFiles that endpoints.py imports:")
for import_stmt in file.imports:
    if import_stmt.resolved_symbol:
        print(f"  {import_stmt.resolved_symbol.file.path}")

# Explore class hierarchies
base_class = codebase.get_class('BaseModel')
if base_class:
    print(f"\nClasses that inherit from {base_class.name}:")
    for subclass in base_class.subclasses:
        print(f"  {subclass.name}")
        # We can go deeper in the inheritance tree
        for sub_subclass in subclass.subclasses:
            print(f"    └─ {sub_subclass.name}")

# Get all source files in the codebase
source_files = codebase.files

# Get all files in the codebase (including non-code files)
all_files = codebase.files(extensions="*")

# Get all functions in a file
for function in file.functions:
    print(f"Found function: {function.name}")
    print(f"Parameters: {[p.name for p in function.parameters]}")
    print(f"Return type: {function.return_type}")

# Get all classes
for cls in file.classes:
    print(f"Found class: {cls.name}")
    print(f"Methods: {[m.name for m in cls.methods]}")
    print(f"Attributes: {[a.name for a in cls.attributes]}")

# Get imports (can also do `file.import_statements`)
for imp in file.imports:
    print(f"Import from: {imp.module}")
    print(f"Imported symbol: {[s.name for s in imp.imported_symbol]}")

# Get specific symbols
main_function = file.get_function("main")
user_class = file.get_class("User")
config = file.get_global_var("CONFIG")

# Access code blocks
if main_function:
    for statement in main_function.code_block.statements:
        print(f"Statement type: {statement.statement_type}")

# Get local variables in a function
if main_function:
    local_vars = main_function.code_block.get_local_var_assignments()
    for var in local_vars:
        print(f"Local var: {var.name} = {var.value}")

# Get all files in the codebase (including README, docs, config files)
files = codebase.files(extensions="*")

# Print files that are not source code (documentation, config, etc)
for file in files:
    if not file.filepath.endswith(('.py', '.ts', '.js')):
        print(f"📄 Non-code file: {file.filepath}")

# Get only markdown documentation files
docs = codebase.files(extensions=[".md", ".mdx"])

# Get configuration files
config_files = codebase.files(extensions=[".json", ".yaml", ".toml"])

# Iterate over all symbols (includes functions + classes)
for symbol in codebase.symbols:
    print(symbol.name)

# Iterate over all functions and classes
for symbol in codebase.functions + codebase.classes:
    print(symbol.name)
# Access methods
for method in class_def.methods:
    print(f"Method: {method.name}")
    # Find all usages of this method
    for usage in method.usages:
        print(f"Used in {usage.file.name}")

# Get specific methods
init_method = class_def.constructor  # Get __init__ method
process_method = class_def.get_method("process_data")

# Filter methods
public_methods = class_def.methods(private=False)  # Exclude private methods
regular_methods = class_def.methods(magic=False)   # Exclude magic methods


# Access all attributes
for attr in class_def.attributes:
    print(f"Attribute: {attr.name}")

# Add new attributes
class_def.add_attribute_from_source("count: int = 0")

# Get specific attribute
name_attr = class_def.get_attribute("name")

# Add attribute from another class
other_class = codebase.get_class("OtherClass")
class_def.add_attribute(
    other_class.get_attribute("config"),
    include_dependencies=True  # Also adds required imports
)



# Modify attribute values and types
attr = class_def.get_attribute("count")
attr.set_value("42")  # Change value
attr.assignment.set_type_annotation("float")  # Change type
attr.assignment.type.remove()  # Remove type annotation

# Find attribute usages
for usage in attr.usages:
    print(f"Used in {usage.file.name}")

# Find local usages (within the class)
for usage in attr.local_usages:
    print(f"Used in method: {usage.parent_function.name}")

# Rename attributes (updates all references)
attr.rename("new_name")  # Also updates self.count -> self.new_name

# Remove attributes
attr.remove()  # Removes the attribute definition

# Check attribute properties
if attr.is_private:  # Starts with underscore
    print("Private attribute")
if attr.is_optional:  # Optional[Type] or Type | None
    print("Optional attribute")

# Access underlying value
if attr.value:  # The expression assigned to the attribute
    print(f"Default value: {attr.value.source}")

# Get all direct dependencies
deps = my_class.dependencies  # Shorthand for dependencies(UsageType.DIRECT)

# Get dependencies of specific types
direct_deps = my_class.dependencies(UsageType.DIRECT)
chained_deps = my_class.dependencies(UsageType.CHAINED)
indirect_deps = my_class.dependencies(UsageType.INDIRECT)

# Access superclasses
for parent in class_def.superclasses:
    print(f"Parent: {parent.name}")

# Check inheritance
if class_def.is_subclass_of("BaseClass"):
    print("This is a subclass of BaseClass")

# Get all subclasses
for child in class_def.subclasses:
    print(f"Child class: {child.name}")

# Access inherited methods/attributes
all_methods = class_def.methods(max_depth=None)  # Include inherited methods
all_attrs = class_def.attributes(max_depth=None)  # Include inherited attributes

# Check if a symbol is unused
def is_dead_code(symbol):
    return not symbol.usages

# Find all unused functions in a file
dead_functions = [f for f in file.functions if not f.usages]
Finding all imports that a symbol uses:

Copy
# Get all imports a class depends on
class_imports = [dep for dep in my_class.dependencies if isinstance(dep, Import)]

# Get all imports used by a function, including indirect ones
all_function_imports = [
    dep for dep in my_function.dependencies(UsageType.DIRECT | UsageType.INDIRECT)
    if isinstance(dep, Import)
]

Understanding Call Graph Traversal
At the heart of call graph traversal is the .function_calls property, which returns information about all function calls made within a function:


Copy
def example_function():
    result = helper_function()
    process_data()
    return result

# Get all calls made by example_function
successors = example_function.function_calls
for successor in successors:
    print(f"Call: {successor.source}")  # The actual function call
    print(f"Called: {successor.function_definition.name}")  # The function being called
​
Building a Call Graph
Here’s how to build a directed graph of function calls using NetworkX:


Copy
import networkx as nx
from codegen.sdk.core.interfaces.callable import FunctionCallDefinition
from codegen.sdk.core.function import Function
from codegen.sdk.core.external_module import ExternalModule

def create_call_graph(start_func, end_func, max_depth=5):
    G = nx.DiGraph()

    def traverse_calls(parent_func, current_depth):
        if current_depth > max_depth:
            return

        # Determine source node
        if isinstance(parent_func, Function):
            src_call = src_func = parent_func
        else:
            src_func = parent_func.function_definition
            src_call = parent_func

        # Skip external modules
        if isinstance(src_func, ExternalModule):
            return

        # Traverse all function calls
        for call in src_func.function_calls:
            func = call.function_definition

            # Skip recursive calls
            if func.name == src_func.name:
                continue

            # Add nodes and edges
            G.add_node(call)
            G.add_edge(src_call, call)

            # Check if we reached the target
            if func == end_func:
                G.add_edge(call, end_func)
                return

            # Continue traversal
            traverse_calls(call, current_depth + 1)

    # Initialize graph
    G.add_node(start_func, color="blue")  # Start node
    G.add_node(end_func, color="red")     # End node

    # Start traversal
    traverse_calls(start_func, 1)
    return G

# Usage example
start = codebase.get_function("create_skill")
end = codebase.get_function("auto_define_skill_description")
graph = create_call_graph(start, end)
​
Filtering and Visualization
You can filter the graph to show only relevant paths and visualize the results:


Copy
# Find all paths between start and end
all_paths = nx.all_simple_paths(graph, source=start, target=end)

# Create subgraph of only the nodes in these paths
nodes_in_paths = set()
for path in all_paths:
    nodes_in_paths.update(path)
filtered_graph = graph.subgraph(nodes_in_paths)

# Visualize the graph
codebase.visualize(filtered_graph)
​
Advanced Usage
​
Example: Finding Dead Code
You can use call graph analysis to find unused functions:


Copy
def find_dead_code(codebase):
    dead_functions = []
    for function in codebase.functions:
        if not any(function.function_calls):
            # No other functions call this one
            dead_functions.append(function)
    return dead_functions
​
Example: Analyzing Call Chains
Find the longest call chain in your codebase:


Copy
def get_max_call_chain(function):
    G = nx.DiGraph()

    def build_graph(func, depth=0):
        if depth > 10:  # Prevent infinite recursion
            return
        for call in func.function_calls:
            called_func = call.function_definition
            G.add_edge(func, called_func)
            build_graph(called_func, depth + 1)

    build_graph(function)
    return nx.dag_longest_path(G)







Adding Nodes and Edges
When adding nodes to your graph, you can either add the symbol directly or just its name:


Copy
import networkx as nx
G = nx.DiGraph()
function = codebase.get_function("my_function")

# Add the function object directly - enables source code preview
graph.add_node(function)  # Will show function's source code on click

# Add just the name - no extra features
graph.add_node(function.name)  # Will only show the name
Adding symbols to the graph directly (as opposed to adding by name) enables automatic type information, code preview on hover, and more.

​
Common Visualization Types
​
Call Graphs
Visualize how functions call each other and trace execution paths:


Copy
def create_call_graph(entry_point: Function):
    graph = nx.DiGraph()

    def add_calls(func):
        for call in func.call_sites:
            called_func = call.resolved_symbol
            if called_func:
                # Add function objects for rich previews
                graph.add_node(func)
                graph.add_node(called_func)
                graph.add_edge(func, called_func)
                add_calls(called_func)

    add_calls(entry_point)
    return graph

# Visualize API endpoint call graph
endpoint = codebase.get_function("handle_request")
call_graph = create_call_graph(endpoint)
codebase.visualize(call_graph, root=endpoint)
Learn more about traversing the call graph here.

​
React Component Trees
Visualize the hierarchy of React components:


Copy
def create_component_tree(root_component: Class):
    graph = nx.DiGraph()

    def add_children(component):
        for usage in component.usages:
            if isinstance(usage.parent, Class) and "Component" in usage.parent.bases:
                graph.add_edge(component.name, usage.parent.name)
                add_children(usage.parent)

    add_children(root_component)
    return graph

# Visualize component hierarchy
app = codebase.get_class("App")
component_tree = create_component_tree(app)
codebase.visualize(component_tree, root=app)
​
Inheritance Graphs
Visualize class inheritance relationships:


Copy
import networkx as nx

G = nx.DiGraph()
base = codebase.get_class("BaseModel")

def add_subclasses(cls):
    for subclass in cls.subclasses:
        G.add_edge(cls, subclass)
        add_subclasses(subclass)

add_subclasses(base)

codebase.visualize(G, root=base)
​
Module Dependencies
Visualize dependencies between modules:


Copy
def create_module_graph(start_file: File):
    G = nx.DiGraph()

    def add_imports(file):
        for imp in file.imports:
            if imp.resolved_symbol and imp.resolved_symbol.file:
                graph.add_edge(file, imp.resolved_symbol.file)
                add_imports(imp.resolved_symbol.file)

    add_imports(start_file)
    return graph

# Visualize module dependencies
main = codebase.get_file("main.py")
module_graph = create_module_graph(main)
codebase.visualize(module_graph, root=main)
​
Function Modularity
Visualize function groupings by modularity:


Copy
def create_modularity_graph(functions: list[Function]):
    graph = nx.Graph()

    # Group functions by shared dependencies
    for func in functions:
        for dep in func.dependencies:
            if isinstance(dep, Function):
                weight = len(set(func.dependencies) & set(dep.dependencies))
                if weight > 0:
                    graph.add_edge(func.name, dep.name, weight=weight)

    return graph

# Visualize function modularity
funcs = codebase.functions
modularity_graph = create_modularity_graph(funcs)
codebase.visualize(modularity_graph)
​
Customizing Visualizations
You can customize your visualizations using NetworkX’s attributes while still preserving the smart node features:


Copy
def create_custom_graph(codebase):
    graph = nx.DiGraph()

    # Add nodes with custom attributes while preserving source preview
    for func in codebase.functions:
        graph.add_node(func,
            color='red' if func.is_public else 'blue',
            shape='box' if func.is_async else 'oval'
        )

    # Add edges between actual function objects
    for func in codebase.functions:
        for call in func.call_sites:
            if call.resolved_symbol:
                graph.add_edge(func, call.resolved_symbol,
                    style='dashed' if call.is_conditional else 'solid',
                    weight=call.count
                )

    return graph
​
Best Practices
Use Symbol Objects for Rich Features


Copy
# Better: Add symbol objects for rich previews
# This will include source code previews, syntax highlighting, type information, etc.
for func in api_funcs:
    graph.add_node(func)

# Basic: Just names, no extra features
for func in api_funcs:
    graph.add_node(func.name)
Focus on Relevant Subgraphs


Copy
# Better: Visualize specific subsystem
api_funcs = [f for f in codebase.functions if "api" in f.filepath]
api_graph = create_call_graph(api_funcs)
codebase.visualize(api_graph)

# Avoid: Visualizing entire codebase
full_graph = create_call_graph(codebase.functions)  # Too complex
Use Meaningful Layouts


Copy
# Group related nodes together
graph.add_node(controller_class, cluster="api")
graph.add_node(service_class, cluster="db")
Add Visual Hints


Copy
# Color code by type while preserving rich previews
for node in codebase.functions:
    if "Controller" in node.name:
        graph.add_node(node, color="red")
    elif "Service" in node.name:
        graph.add_node(node, color="blue")





Example: Code Analysis
Here’s an example of using flags during code analysis:


Copy
def analyze_codebase(codebase):
    for function in codebase.functions:            
        # Check documentation
        if not function.docstring:
            function.flag(
                message="Missing docstring",
            )
            
        # Check error handling
        if function.is_async and not function.has_try_catch:
            function.flag(
                message="Async function missing error handling",
            )

# Find the most called function
most_called = max(codebase.functions, key=lambda f: len(f.call_sites))
print(f"\nMost called function: {most_called.name}")
print(f"Called {len(most_called.call_sites)} times from:")
for call in most_called.call_sites:
    print(f"  - {call.parent_function.name} at line {call.start_point[0]}")

# Find function that makes the most calls
most_calls = max(codebase.functions, key=lambda f: len(f.function_calls))
print(f"\nFunction making most calls: {most_calls.name}")
print(f"Makes {len(most_calls.function_calls)} calls to:")
for call in most_calls.function_calls:
    print(f"  - {call.name}")

# Find functions with no callers (potential dead code)
unused = [f for f in codebase.functions if len(f.call_sites) == 0]
print(f"\nUnused functions:")
for func in unused:
    print(f"  - {func.name} in {func.filepath}")

# Find recursive functions
recursive = [f for f in codebase.functions
            if any(call.name == f.name for call in f.function_calls)]
print(f"\nRecursive functions:")
for func in recursive:
    print(f"  - {func.name}")


# Initialize and analyze the codebase
from graph_sitter import Codebase
codebase = Codebase("./")

# Access pre-computed relationships
function = codebase.get_symbol("process_data")
print(f"Dependencies: {function.dependencies}")  # Instant lookup
print(f"Usages: {function.usages}")  # No parsing needed

from graph_sitter import Codebase
from codegen.configs import CodebaseConfig

# Enable lazy graph parsing
codebase = Codebase("<repo_path>", config=CodebaseConfig(exp_lazy_graph=True))

# The codebase object will be created immediately with no parsing done
# These all do not require graph parsing
codebase.files
codebase.directories
codebase.get_file("...")

# These do require graph parsing, and will create the graph only if called
codebase.get_function("...")
codebase.get_class("...")
codebase.imports

Here’s how we get the full context for each function:


Copy
def get_function_context(function) -> dict:
    """Get the implementation, dependencies, and usages of a function."""
    context = {
        "implementation": {"source": function.source, "filepath": function.filepath},
        "dependencies": [],
        "usages": [],
    }

    # Add dependencies
    for dep in function.dependencies:
        # Hop through imports to find the root symbol source
        if isinstance(dep, Import):
            dep = hop_through_imports(dep)

        context["dependencies"].append({"source": dep.source, "filepath": dep.filepath})

    # Add usages
    for usage in function.usages:
        context["usages"].append({
            "source": usage.usage_symbol.source,
            "filepath": usage.usage_symbol.filepath,
        })

    return context
Notice how we use hop_through_imports to resolve dependencies. When working with imports, symbols can be re-exported multiple times. For example, a helper function might be imported and re-exported through several files before being used. We need to follow this chain to find the actual implementation:


Copy
def hop_through_imports(imp: Import) -> Symbol | ExternalModule:
    """Finds the root symbol for an import."""
    if isinstance(imp.imported_symbol, Import):
        return hop_through_imports(imp.imported_symbol)
    return imp.imported_symbol
This creates a structured representation of each function’s context:


Copy
{
  "implementation": {
    "source": "def process_data(input: str) -> dict: ...",
    "filepath": "src/data_processor.py"
  },
  "dependencies": [
    {
      "source": "def validate_input(data: str) -> bool: ...",
      "filepath": "src/validators.py"
    }
  ],
  "usages": [
    {
      "source": "result = process_data(user_input)",
      "filepath": "src/api.py"
    }
  ]
}
​
Step 2: Processing the Codebase
Next, we process all functions in the codebase to generate our training data:


Copy
def run(codebase: Codebase):
    """Generate training data using a node2vec-like approach for code embeddings."""
    # Track all function contexts
    training_data = {
        "functions": [],
        "metadata": {
            "total_functions": len(codebase.functions),
            "total_processed": 0,
            "avg_dependencies": 0,
            "avg_usages": 0,
        },
    }

    # Process each function in the codebase
    for function in codebase.functions:
        # Skip if function is too small
        if len(function.source.split("\n")) < 2:
            continue

        # Get function context
        context = get_function_context(function)

        # Only keep functions with enough context
        if len(context["dependencies"]) + len(context["usages"]) > 0:
            training_data["functions"].append(context)

    # Update metadata
    training_data["metadata"]["total_processed"] = len(training_data["functions"])
    if training_data["functions"]:
        training_data["metadata"]["avg_dependencies"] = sum(
            len(f["dependencies"]) for f in training_data["functions"]
        ) / len(training_data["functions"])
        training_data["metadata"]["avg_usages"] = sum(
            len(f["usages"]) for f in training_data["functions"]
        ) / len(training_data["functions"])

    return training_data
​
Step 3: Running the Generator
Finally, we can run our training data generator on any codebase.

See parsing codebases to learn more

Copy
if __name__ == "__main__":
    print("Initializing codebase...")
    codebase = Codebase.from_repo("fastapi/fastapi")

    print("Generating training data...")
    training_data = run(codebase)

    print("Saving training data...")
    with open("training_data.json", "w") as f:
        json.dump(training_data, f, indent=2)
    print("Training data saved to training_data.json")

he generated data can be used to train LLMs in several ways:

Masked Function Prediction: Hide a function’s implementation and predict it from dependencies and usages
Code Embeddings: Generate embeddings that capture semantic relationships between functions
Dependency Prediction: Learn to predict which functions are likely to be dependencies
Usage Pattern Learning: Train models to understand common usage patterns
For example, to create a masked prediction task:


Copy
def create_training_example(function_data):
    """Create a masked prediction example from function data."""
    return {
        "context": {
            "dependencies": function_data["dependencies"],
            "usages": function_data["usages"]
        },
        "target": function_data["implementation"]
    }

# Create training examples
examples = [create_training_example(f) for f in training_data["functions"]]

The calculate_cyclomatic_complexity() function traverses the Codgen codebase object and uses the above rules to find statement objects within each function and calculate the overall cyclomatic complexity of the codebase.


Copy
def calculate_cyclomatic_complexity(function):
    def analyze_statement(statement):
        complexity = 0

        if isinstance(statement, IfBlockStatement):
            complexity += 1
            if hasattr(statement, "elif_statements"):
                complexity += len(statement.elif_statements)

        elif isinstance(statement, (ForLoopStatement, WhileStatement)):
            complexity += 1

        return complexity
​
Halstead Volume
Halstead Volume is a software metric which measures the complexity of a codebase by counting the number of unique operators and operands. It is calculated by multiplying the sum of unique operators and operands by the logarithm base 2 of the sum of unique operators and operands.

Halstead Volume: V = (N1 + N2) * log2(n1 + n2)

This calculation uses codegen’s expression types to make this calculation very efficient - these include BinaryExpression, UnaryExpression and ComparisonExpression. The function extracts operators and operands from the codebase object and calculated in calculate_halstead_volume() function.


Copy
def calculate_halstead_volume(operators, operands):
    n1 = len(set(operators))
    n2 = len(set(operands))

    N1 = len(operators)
    N2 = len(operands)

    N = N1 + N2
    n = n1 + n2

    if n > 0:
        volume = N * math.log2(n)
        return volume, N1, N2, n1, n2
    return 0, N1, N2, n1, n2
​
Depth of Inheritance (DOI)
Depth of Inheritance measures the length of inheritance chain for each class. It is calculated by counting the length of the superclasses list for each class in the codebase. The implementation is handled through a simple calculation using codegen’s class information in the calculate_doi() function.


Copy
def calculate_doi(cls):
    return len(cls.superclasses)
​
Maintainability Index
Maintainability Index is a software metric which measures how maintainable a codebase is. Maintainability is described as ease to support and change the code. This index is calculated as a factored formula consisting of SLOC (Source Lines Of Code), Cyclomatic Complexity and Halstead volume.

Maintainability Index: M = 171 - 5.2 * ln(HV) - 0.23 * CC - 16.2 * ln(SLOC)

This formula is then normalized to a scale of 0-100, where 100 is the maximum maintainability.

The implementation is handled through the calculate_maintainability_index() function. The codegen codebase object is used to efficiently extract the Cyclomatic Complexity and Halstead Volume for each function and class in the codebase, which are then used to calculate the maintainability index.


Copy
def calculate_maintainability_index(
    halstead_volume: float, cyclomatic_complexity: float, loc: int
) -> int:
    """Calculate the normalized maintainability index for a given function."""
    if loc <= 0:
        return 100

    try:
        raw_mi = (
            171
            - 5.2 * math.log(max(1, halstead_volume))
            - 0.23 * cyclomatic_complexity
            - 16.2 * math.log(max(1, loc))
        )
        normalized_mi = max(0, min(100, raw_mi * 100 / 171))
        return int(normalized_mi)
    except (ValueError, TypeError):
        return 0

Codebase Initialization
from graph_sitter import Codebase
codebase = Codebase("./")                    # Local repository
codebase = Codebase.from_repo('org/repo')   # Clone from GitHub
Essential Properties
codebase.functions      # All functions in codebase
codebase.classes        # All classes in codebase
codebase.imports        # All import statements
codebase.files          # All source files
codebase.symbols        # All symbols (functions, classes, variables)
:magnifying_glass: Dead Code Detection & Analysis
Function Usage Analysis
# Primary dead code detection pattern
for function in codebase.functions:
    if not function.usages:           # No usages found
        print(f"Dead code: {function.name}")
        function.remove()             # Safe removal with import updates

# Function analysis properties
function.usages                       # List of all usage locations
function.call_sites                   # All places where function is called
function.dependencies                 # What this function depends on
function.file                        # File containing the function
Method Usage Tracking
# Class method analysis
for method in class_def.methods:
    for usage in method.usages:       # Track method usage across codebase
        print(f"Used in {usage.file.name}")

# Method filtering for analysis
public_methods = class_def.methods(private=False)  # Exclude private methods
regular_methods = class_def.methods(magic=False)   # Exclude magic methods
Continuing with more sections...
:computer: View my work



12:12
:clipboard: Graph-sitter Features & Functions Catalog - Part 2: Import & Class Analysis
:link: Import & Dependency Analysis
Import Operations
# Access and analyze imports
for imp in file.imports:
    print(imp.module)                # Import source
    print(imp.symbol)                # Imported symbol

# Get specific imports
imp = file.get_import('math')
imp = file.get_import('MyComponent')

# Filter external imports for dependency analysis
from codegen.sdk import ExternalModule
external_imports = [i for i in codebase.imports if isinstance(i, ExternalModule)]
Import Manipulation
# Modify imports safely
import_stmt.set_module("./new/path")     # Change import source
import_stmt.set_alias("MyAlias")         # Add/update alias
import_stmt.make_type_import()           # Convert to 'import type' (TypeScript)
import_stmt.make_value_import()          # Remove 'type' modifier
:classical_building: Class & Inheritance Analysis
Class Properties
class_def = codebase.get_class("MyClass")
class_def.methods                        # All methods in class
class_def.attributes                     # Class attributes
class_def.constructor                    # __init__ method
class_def.superclasses                   # Parent classes
class_def.subclasses                     # Child classes
Inheritance Analysis
# Check inheritance relationships
resource_classes = [
    cls for cls in codebase.classes
    if cls.is_subclass_of('Resource')
]

# Explore inheritance hierarchies
base_class = codebase.get_class('BaseModel')
if base_class:
    for subclass in base_class.subclasses:
        print(f"Subclass: {subclass.name}")
        for sub_subclass in subclass.subclasses:
            print(f"  └─ {sub_subclass.name}")
:computer: View my work
12:13
:clipboard: Graph-sitter Features & Functions Catalog - Part 3: Function Analysis & Code Transformation
:cog: Function Analysis & Manipulation
Function Properties
function = codebase.get_function("process_data")
function.name                           # Function name
function.parameters                     # Function parameters
function.return_type                    # Return type annotation
function.docstring                      # Function docstring
function.decorators                     # Applied decorators
function.function_calls                 # Functions called within this function
Function Modification
# Rename function and all usages
function.rename('process_resource')     # Updates all references automatically

# Modify function signature
handler = codebase.get_function('event_handler')
handler.get_parameter('e').rename('event')           # Rename parameter
handler.add_parameter('timeout: int = 30')           # Add parameter
handler.add_return_type('Response | None')           # Add return type
:arrows_anticlockwise: Code Transformation & Editing
The Editable API
# Basic editing operations
function.edit("new implementation")      # Replace entire source
function.source                         # Current source code
function.extended_source                 # Includes decorators, comments

# Relationship tracking
function.parent_class                    # Containing class
function.parent_function                 # Containing function
function.file                          # Containing file
Symbol Movement
# Move symbols between files with auto-import updates
cls.move_to_file('enums.py')            # Move class to different file
function.move_to_file(target_file, strategy="add_back_edge")

# Automatically handles:
# - All imports that reference the symbol
# - Maintains dependencies
# - Preserves comments and decorators

Generating Directory READMEs
Here’s how to recursively generate README files for each directory using AI:


Copy
def generate_directory_readme(directory):
    # Skip non-source directories
    if any(skip in directory.name for skip in [
        'node_modules', 'venv', '.git', '__pycache__', 'build', 'dist'
    ]):
        return
        
    # Collect directory contents for context
    files = [f for f in directory.files if f.is_source_file]
    functions = directory.functions
    classes = directory.classes
    
    # Create context for AI
    context = {
        "Directory Name": directory.name,
        "Files": [f"{f.name} ({len(f.source.splitlines())} lines)" for f in files],
        "Functions": [f.name for f in functions],
        "Classes": [c.name for c in classes]
    }
    
    # Generate directory summary using AI
    readme_content = codebase.ai(
        prompt="""Generate a README section that explains this directory's:
        1. Purpose and responsibility
        2. Key components and their roles
        3. How it fits into the larger codebase
        4. Important patterns or conventions
        
        Keep it clear and concise.""",
        target=directory,
        context=context
    )
    
    # Add file listing
    if files:
        readme_content += "\n\n## Files\n"
        for file in files:
            # Get file summary from AI
            file_summary = codebase.ai(
                prompt="Describe this file's purpose in one line:",
                target=file
            )
            readme_content += f"\n### {file.name}\n{file_summary}\n"
            
            # List key components
            if file.classes:
                readme_content += "\nKey classes:\n"
                for cls in file.classes:
                    readme_content += f"- `{cls.name}`\n"
            if file.functions:
                readme_content += "\nKey functions:\n"
                for func in file.functions:
                    readme_content += f"- `{func.name}`\n"
    
    # Create or update README.md
    readme_path = f"{directory.path}/README.md"
    if codebase.has_file(readme_path):
        readme_file = codebase.get_file(readme_path)
        readme_file.edit(readme_content)
    else:
        readme_file = codebase.create_file(readme_path)
        readme_file.edit(readme_content)
    
    # Recursively process subdirectories
    for subdir in directory.subdirectories:
        generate_directory_readme(subdir)

# Generate READMEs for the entire codebase
generate_directory_readme(codebase.root_directory)
This will create a hierarchy of README.md files that explain each directory’s purpose and contents. For example:


Copy
# src/
Core implementation directory containing the main business logic and data models.
This directory is responsible for the core functionality of the application.

## Key Patterns
- Business logic is separated from API endpoints
- Models follow the Active Record pattern
- Services implement the Repository pattern

## Files

### models.py
Defines the core data models and their relationships.

Key classes:
- `User`
- `Product`
- `Order`

### services.py
Implements business logic and data access services.

Key classes:
- `UserService`
- `ProductService`
Key functions:
- `initialize_db`
- `migrate_data`
​
Customizing the Generation
You can customize the README generation by modifying the prompts and adding more context:


Copy
def get_directory_patterns(directory):
    """Analyze common patterns in a directory"""
    patterns = []
    
    # Check for common file patterns
    if any('test_' in f.name for f in directory.files):
        patterns.append("Contains unit tests")
    if any('interface' in f.name.lower() for f in directory.files):
        patterns.append("Uses interface-based design")
    if any(c.is_dataclass for c in directory.classes):
        patterns.append("Uses dataclasses for data models")
        
    return patterns

def generate_enhanced_readme(directory):
    # Get additional context
    patterns = get_directory_patterns(directory)
    dependencies = [imp.module for imp in directory.imports]
    
    # Enhanced context for AI
    context = {
        "Common Patterns": patterns,
        "Dependencies": dependencies,
        "Parent Directory": directory.parent.name if directory.parent else None,
        "Child Directories": [d.name for d in directory.subdirectories],
        "Style": "technical but approachable"
    }
    
    # Generate README with enhanced context
    # ... rest of the generation logic
​
Best Practices
Keep Summaries Focused: Direct the AI to generate concise, purpose-focused summaries.

Include Key Information:

Directory purpose
Important patterns
Key files and their roles
How components work together



print(f"🔍 Processing file: {filepath}")
file = codebase.get_file(filepath)

# Get the directory path for creating new files
dir_path = file.directory.path if file.directory else ""

# Iterate through all functions in the file
for function in file.functions:
    # Create new filename based on function name
    new_filepath = f"{dir_path}/{function.name}.py"
    print(f"📝 Creating new file: {new_filepath}")

    # Create the new file
    new_file = codebase.create_file(new_filepath)

    # Move the function to the new file, including dependencies
    print(f"➡️ Moving function: {function.name}")
    function.move_to_file(new_file, include_dependencies=True)

Organize code into modules


Copy
# Dictionary to track modules and their functions
module_map = {
    "utils": lambda f: f.name.startswith("util_") or f.name.startswith("helper_"),
    "api": lambda f: f.name.startswith("api_") or f.name.startswith("endpoint_"),
    "data": lambda f: f.name.startswith("data_") or f.name.startswith("db_"),
    "core": lambda f: True  # Default module for other functions
}

print("🔍 Starting code organization...")

# Create module directories if they don't exist
for module in module_map.keys():
    if not codebase.has_directory(module):
        print(f"📁 Creating module directory: {module}")
        codebase.create_directory(module, exist_ok=True)

# Process each file in the codebase
for file in codebase.files:
    print(f"\n📄 Processing file: {file.filepath}")

    # Skip if file is already in a module directory
    if any(file.filepath.startswith(module) for module in module_map.keys()):
        continue

    # Process each function in the file
    for function in file.functions:
        # Determine which module this function belongs to
        target_module = next(
            (module for module, condition in module_map.items()
             if condition(function)),
            "core"
        )

        # Create the new file path
        new_filepath = f"{target_module}/{function.name}.py"

        print(f"  ➡️ Moving {function.name} to {target_module} module")

        # Create new file and move function
        if not codebase.has_file(new_filepath):
            new_file = codebase.create_file(new_filepath)
            function.move_to_file(new_file, include_dependencies=True)

print("\n✅ Code organization complete!")

Break up import cycles


Copy
# Create a graph to detect cycles
import networkx as nx

# Build dependency graph
G = nx.DiGraph()

# Add edges for imports between files
for file in codebase.files:
    for imp in file.imports:
        if imp.from_file:
            G.add_edge(file.filepath, imp.from_file.filepath)

# Find cycles in the graph
cycles = list(nx.simple_cycles(G))

if not cycles:
    print("✅ No import cycles found!")
    exit()

print(f"🔍 Found {len(cycles)} import cycles")

# Process each cycle
for cycle in cycles:
    print(f"\n⭕ Processing cycle: {' -> '.join(cycle)}")

    # Get the first two files in the cycle
    file1 = codebase.get_file(cycle[0])
    file2 = codebase.get_file(cycle[1])

    # Find functions in file1 that are used by file2
    for function in file1.functions:
        if any(usage.file == file2 for usage in function.usages):
            # Create new file for the shared function
            new_filepath = f"shared/{function.name}.py"
            print(f"  ➡️ Moving {function.name} to {new_filepath}")

            if not codebase.has_directory("shared"):
                codebase.create_directory("shared")

            new_file = codebase.create_file(new_filepath)
            function.move_to_file(new_file, include_dependencies=True)

print("\n✅ Import cycles resolved!")
### Primary Library Interface

```python
from graph_sitter import Codebase
from codegen.configs import CodebaseConfig

# Initialize codebase with automatic parsing
codebase = Codebase("./")
codebase = Codebase.from_repo('fastapi/fastapi')  # Clone + parse remote repo

# Access pre-computed graph elements
codebase.functions    # All functions in codebase
codebase.classes      # All classes
codebase.imports      # All import statements
codebase.files        # All files
```

### Graph Navigation & Analysis

```python
# Function analysis
for function in codebase.functions:
    function.usages           # All usage sites
    function.call_sites       # All call locations
    function.dependencies     # Function dependencies
    function.function_calls   # Functions this function calls

# Class hierarchy analysis
for cls in codebase.classes:
    cls.superclasses         # Parent classes
    cls.subclasses          # Child classes
    cls.is_subclass_of('BaseClass')  # Inheritance checking

# Import relationship analysis
for file in codebase.files:
    file.imports            # Outbound imports
    file.inbound_imports    # Files that import this file
```

### Code Transformation Operations

```python
# Safe code removal with automatic import updates
function.remove()           # Removes function and updates references
cls.remove()               # Removes class and updates imports

# Code movement with dependency handling
function.move_to_file(target_file, strategy="add_back_edge")
cls.move_to_file('enums.py')

# Function signature modification
handler = codebase.get_function('event_handler')
handler.get_parameter('e').rename('event')
handler.add_parameter('timeout: int = 30')
handler.add_return_type('Response | None')

# Symbol renaming with reference updates
old_function.rename('new_name')  # Updates all references automatically
```

### File Operations

```python
# File creation and manipulation
new_file = codebase.create_file('new_module.py')
file = codebase.get_file('path/to/file.py')
file.insert_after("new_code = 'value'")

# Commit changes to disk
codebase.commit()
```

### CLI Tools

```bash
# Project initialization
gs init                    # Creates .codegen/ directory structure
gs notebook --demo        # Launch Jupyter with demo notebook

# Codemod creation and execution
gs create organize-imports -d "Sort and organize imports according to PEP8"
gs run organize-imports    # Execute codemod
gs reset                   # Reset filesystem changes
```

### Advanced Configuration

```python
# Extensive configuration options via CodebaseConfig
config = CodebaseConfig(
    debug=True,                    # Verbose logging
    verify_graph=True,             # Graph state assertions
    method_usages=True,            # Enable method usage resolution
    sync_enabled=True,             # Graph sync during commit
    generics=True,                 # Generic type resolution
    ts_language_engine=True,       # TypeScript compiler integration
    import_resolution_overrides={  # Custom import path mapping
        "old_module": "new_module"
    }
)
codebase = Codebase("./", config=config)
```

---

## Codebase Analysis Capabilities

### Dead Code Detection ✅ **Primary Capability**

**Functions Available:**
- `function.usages` - Check if function has any usage sites
- `function.remove()` - Safe removal with automatic import cleanup
- `cls.usages` - Check class usage across codebase

**Code Examples:**
```python
# Dead function detection and removal
for function in codebase.functions:
    if not function.usages:  # No usages found
        print(f'🗑️ Dead code: {function.name}')
        function.remove()    # Safe removal with import updates

# Dead class detection
for cls in codebase.classes:
    if len(cls.usages) == 0:
        cls.remove()

# Commit changes
codebase.commit()
```

### Parameter Issues ⚠️ **Partial Support**

**Functions Available:**
- `handler.get_parameter(name)` - Access function parameters
- `parameter.rename(new_name)` - Rename parameters with call-site updates
- `handler.add_parameter(signature)` - Add new parameters
- `fcall.get_arg_by_parameter_name(name)` - Access call-site arguments

**Code Examples:**
```python
# Parameter analysis and modification
handler = codebase.get_function('event_handler')
param = handler.get_parameter('e')
param.rename('event')  # Updates all call-sites automatically

# Add parameters with defaults
handler.add_parameter('timeout: int = 30')

# Analyze call-site arguments
for fcall in handler.call_sites:
    arg = fcall.get_arg_by_parameter_name('env')
    if isinstance(arg.value, Collection):
        # Modify argument values
        data_key = arg.value.get('data')
        data_key.value.edit(f'{data_key.value} or None')
```

**Limitations:** No explicit parameter validation or type checking mentioned in documentation.

### Call-out Problems ⚠️ **Partial Support**

**Functions Available:**
- `function.call_sites` - Find all locations where function is called
- `function.function_calls` - Functions called by this function
- `function.usages` - All usage sites including calls

**Code Examples:**
```python
# Analyze function call patterns
for func in codebase.functions:
    print(f"Function {func.name} is called at {len(func.call_sites)} locations")
    for call_site in func.call_sites:
        print(f"  - Called in {call_site.file.filepath}")

# Find recursive functions
recursive = [f for f in codebase.functions 
            if any(call.name == f.name for call in f.function_calls)]

# Analyze call graph relationships
function = codebase.get_symbol("process_data")
print(f"Dependencies: {function.dependencies}")
print(f"Usages: {function.usages}")
```

**Limitations:** No explicit call-site validation or incorrect usage detection mentioned.

### Import Issues ✅ **Strong Support**

**Functions Available:**
- `file.imports` - Outbound imports from file
- `file.inbound_imports` - Files that import this file
- `import_stmt.resolved_symbol` - Check if import resolves correctly
- Automatic import updates during code movement

**Code Examples:**
```python
# Analyze import relationships
file = codebase.get_file('api/endpoints.py')
print("Files that import endpoints.py:")
for import_stmt in file.inbound_imports:
    print(f"  {import_stmt.file.path}")

print("Files that endpoints.py imports:")
for import_stmt in file.imports:
    if import_stmt.resolved_symbol:
        print(f"  {import_stmt.resolved_symbol.file.path}")
    else:
        print(f"  ⚠️ Unresolved import: {import_stmt}")

# Automatic import management during transformations
cls.move_to_file('new_location.py')  # Automatically updates all imports
```

**Advanced Import Configuration:**
```python
config = CodebaseConfig(
    import_resolution_paths=["custom/path"],
    import_resolution_overrides={"old_module": "new_module"},
    py_resolve_syspath=True,  # Resolve from sys.path
    allow_external=True       # Resolve external imports
)
```

### Type Safety ⚠️ **Limited Support**

**Functions Available:**
- `generics=True` config flag for generic type resolution
- `ts_language_engine=True` for TypeScript compiler integration
- `handler.add_return_type()` - Add return type annotations

**Code Examples:**
```python
# Generic type resolution (when enabled)
config = CodebaseConfig(generics=True)
codebase = Codebase("./", config=config)

# TypeScript type analysis (when enabled)
config = CodebaseConfig(ts_language_engine=True)
# Enables commands like inferred_return_type (not detailed in docs)

# Add type annotations
handler = codebase.get_function('process_data')
handler.add_return_type('Response | None')
```

**Limitations:** Limited type safety analysis capabilities documented. TypeScript integration mentioned but not detailed.

### Code Quality ⚠️ **Basic Support**

**Functions Available:**
- Inheritance hierarchy analysis
- Code organization and file splitting
- Pattern detection through graph traversal

**Code Examples:**
```python
# Analyze inheritance patterns
if codebase.classes:
    deepest_class = max(codebase.classes, key=lambda x: len(x.superclasses))
    print(f"Class with most inheritance: {deepest_class.name}")
    print(f"Chain Depth: {len(deepest_class.superclasses)}")

# Organize code by patterns
for cls in codebase.classes:
    if cls.is_subclass_of('Enum'):
        cls.move_to_file('enums.py')  # Organize enums

# Test file analysis and organization
test_functions = [x for x in codebase.functions if x.name.startswith('test_')]
test_classes = [x for x in codebase.classes if x.name.startswith('Test')]
```

**Limitations:** No explicit code quality metrics, linting, or pattern enforcement mentioned.

---

## Code Examples by Category

### 1. Initialization and Setup

```python
# Basic initialization
from graph_sitter import Codebase
codebase = Codebase("./")

# Remote repository cloning
codebase = Codebase.from_repo('fastapi/fastapi')

# Advanced configuration
from codegen.configs import CodebaseConfig
config = CodebaseConfig(
    debug=True,
    method_usages=True,
    sync_enabled=True
)
codebase = Codebase("./", config=config)
```

### 2. Analysis Workflows

```python
# Comprehensive codebase statistics
print("🔍 Codebase Analysis")
print("=" * 50)
print(f"📚 Total Classes: {len(codebase.classes)}")
print(f"⚡ Total Functions: {len(codebase.functions)}")
print(f"🔄 Total Imports: {len(codebase.imports)}")

# Test analysis workflow
from collections import Counter
test_functions = [x for x in codebase.functions if x.name.startswith('test_')]
test_classes = [x for x in codebase.classes if x.name.startswith('Test')]

file_test_counts = Counter([x.file for x in test_classes])
for file, num_tests in file_test_counts.most_common()[:5]:
    print(f"🔍 {num_tests} test classes: {file.filepath}")
```

### 3. Error Detection Patterns

```python
# Dead code detection
for func in codebase.functions:
    if len(func.usages) == 0:
        print(f'🗑️ Dead code: {func.name}')
        func.remove()

# Recursive function detection
recursive = [f for f in codebase.functions 
            if any(call.name == f.name for call in f.function_calls)]
if recursive:
    print("🔄 Recursive functions:")
    for func in recursive:
        print(f"  - {func.name}")

# Import resolution checking
for import_stmt in file.imports:
    if not import_stmt.resolved_symbol:
        print(f"⚠️ Unresolved import: {import_stmt}")
```

### 4. Transformation Examples

```python
# Large test file splitting
filename = 'tests/test_path.py'
file = codebase.get_file(filename)
base_name = filename.replace('.py', '')

# Group tests by subpath
test_groups = {}
for test_function in file.functions:
    if test_function.name.startswith('test_'):
        test_subpath = '_'.join(test_function.name.split('_')[:3])
        if test_subpath not in test_groups:
            test_groups[test_subpath] = []
        test_groups[test_subpath].append(test_function)

# Move tests to separate files
for subpath, tests in test_groups.items():
    new_filename = f"{base_name}/{subpath}.py"
    if not codebase.has_file(new_filename):
        new_file = codebase.create_file(new_filename)

    target_file = codebase.get_file(new_filename)
    for test_function in tests:
        test_function.move_to_file(target_file, strategy="add_back_edge")

codebase.commit()
```
https://github.com/Zeeeepa/graph-sitter/blob/codegen-bot/enhanced-codebase-ai-context-aware-analysis/src/graph_sitter/codebase/codebase_analysis.py
The codebase analysis view should present all analysis codebase context. (not all at once - but react expandable when clicking on  elements their corresponding sub-ccontexts would appear).  - Main goal -> To View Code Problems, Wrong Function implementations, Wrongly set parameters, wrong function call parameters, to be able to view issues, to view their blast impact in regards to higher level module or whole codebase, to view function flows and sequences of selected functions, 
implement to dashboard project codebase analysis view - codebase_analysis.py  and codebase_ai.py  
from graph_sitter.core.class_definition import Class
from graph_sitter.core.codebase import Codebase
from graph_sitter.core.external_module import ExternalModule
from graph_sitter.core.file import SourceFile
from graph_sitter.core.function import Function
from graph_sitter.core.import_resolution import Import
from graph_sitter.core.symbol import Symbol
from graph_sitter.enums import EdgeType, SymbolType


def get_codebase_summary(codebase: Codebase) -> str:
    node_summary = f"""Contains {len(codebase.ctx.get_nodes())} nodes
- {len(list(codebase.files))} files
- {len(list(codebase.imports))} imports
- {len(list(codebase.external_modules))} external_modules
- {len(list(codebase.symbols))} symbols
\t- {len(list(codebase.classes))} classes
\t- {len(list(codebase.functions))} functions
\t- {len(list(codebase.global_vars))} global_vars
\t- {len(list(codebase.interfaces))} interfaces
"""
    edge_summary = f"""Contains {len(codebase.ctx.edges)} edges
- {len([x for x in codebase.ctx.edges if x[2].type == EdgeType.SYMBOL_USAGE])} symbol -> used symbol
- {len([x for x in codebase.ctx.edges if x[2].type == EdgeType.IMPORT_SYMBOL_RESOLUTION])} import -> used symbol
- {len([x for x in codebase.ctx.edges if x[2].type == EdgeType.EXPORT])} export -> exported symbol
    """

    return f"{node_summary}\n{edge_summary}"


def get_file_summary(file: SourceFile) -> str:
    return f"""==== [ `{file.name}` (SourceFile) Dependency Summary ] ====
- {len(file.imports)} imports
- {len(file.symbols)} symbol references
\t- {len(file.classes)} classes
\t- {len(file.functions)} functions
\t- {len(file.global_vars)} global variables
\t- {len(file.interfaces)} interfaces

==== [ `{file.name}` Usage Summary ] ====
- {len(file.imports)} importers
"""


def get_class_summary(cls: Class) -> str:
    return f"""==== [ `{cls.name}` (Class) Dependency Summary ] ====
- parent classes: {cls.parent_class_names}
- {len(cls.methods)} methods
- {len(cls.attributes)} attributes
- {len(cls.decorators)} decorators
- {len(cls.dependencies)} dependencies

{get_symbol_summary(cls)}
    """


def get_function_summary(func: Function) -> str:
    return f"""==== [ `{func.name}` (Function) Dependency Summary ] ====
- {len(func.return_statements)} return statements
- {len(func.parameters)} parameters
- {len(func.function_calls)} function calls
- {len(func.call_sites)} call sites
- {len(func.decorators)} decorators
- {len(func.dependencies)} dependencies

{get_symbol_summary(func)}
        """


def get_symbol_summary(symbol: Symbol) -> str:
    usages = symbol.symbol_usages
    imported_symbols = [x.imported_symbol for x in usages if isinstance(x, Import)]

    return f"""==== [ `{symbol.name}` ({type(symbol).__name__}) Usage Summary ] ====
- {len(usages)} usages
\t- {len([x for x in usages if isinstance(x, Symbol) and x.symbol_type == SymbolType.Function])} functions
\t- {len([x for x in usages if isinstance(x, Symbol) and x.symbol_type == SymbolType.Class])} classes
\t- {len([x for x in usages if isinstance(x, Symbol) and x.symbol_type == SymbolType.GlobalVar])} global variables
\t- {len([x for x in usages if isinstance(x, Symbol) and x.symbol_type == SymbolType.Interface])} interfaces
\t- {len(imported_symbols)} imports
\t\t- {len([x for x in imported_symbols if isinstance(x, Symbol) and x.symbol_type == SymbolType.Function])} functions
\t\t- {len([x for x in imported_symbols if isinstance(x, Symbol) and x.symbol_type == SymbolType.Class])} classes
\t\t- {len([x for x in imported_symbols if isinstance(x, Symbol) and x.symbol_type == SymbolType.GlobalVar])} global variables
\t\t- {len([x for x in imported_symbols if isinstance(x, Symbol) and x.symbol_type == SymbolType.Interface])} interfaces
\t\t- {len([x for x in imported_symbols if isinstance(x, ExternalModule)])} external modules
\t\t- {len([x for x in imported_symbols if isinstance(x, SourceFile)])} files
    """



To View all codebase statistics and issues, not used dead code -> and to be able to use codebase_ai.py in a similar manner =->  (Where after analysis -> it would automatically be sent error code +codebase's contextual code  with get_function_context - Asking to resolve the issue (Automatic relevant error code context retrieval + prompt sending via python code execution 

def analyze_codebase(codebase):
    for function in codebase.functions:            
        # Check documentation
        if not function.docstring:
            function.flag(
                message="Missing docstring",
            )
            
        # Check error handling
        if function.is_async and not function.has_try_catch:
            function.flag(
                message="Async function missing error handling",
            )

def get_function_context(function) -> dict:
    """Get the implementation, dependencies, and usages of a function."""
    context = {
        "implementation": {"source": function.source, "filepath": function.filepath},
        "dependencies": [],
        "usages": [],
    }

    # Add dependencies
    for dep in function.dependencies:
        # Hop through imports to find the root symbol source
        if isinstance(dep, Import):
            dep = hop_through_imports(dep)

        context["dependencies"].append({"source": dep.source, "filepath": dep.filepath})

    # Add usages
    for usage in function.usages:
        context["usages"].append({
            "source": usage.usage_symbol.source,
            "filepath": usage.usage_symbol.filepath,
        })

    return context
Notice how we use hop_through_imports to resolve dependencies. When working with imports, symbols can be re-exported multiple times. For example, a helper function might be imported and re-exported through several files before being used. We need to follow this chain to find the actual implementation:

Copy
def hop_through_imports(imp: Import) -> Symbol | ExternalModule:
    """Finds the root symbol for an import."""
    if isinstance(imp.imported_symbol, Import):
        return hop_through_imports(imp.imported_symbol)
    return imp.imported_symbol
This creates a structured representation of each function’s context:
Copy
{
  "implementation": {
    "source": "def process_data(input: str) -> dict: ...",
    "filepath": "src/data_processor.py"
  },
  "dependencies": [
    {
      "source": "def validate_input(data: str) -> bool: ...",
      "filepath": "src/validators.py"
    }
  ],
  "usages": [
    {
      "source": "result = process_data(user_input)",
      "filepath": "src/api.py"
    }
  ]
}

Step 2: Processing the Codebase
Next, we process all functions in the codebase to generate our training data:
Copy
def run(codebase: Codebase):
    """Generate training data using a node2vec-like approach for code embeddings."""
    # Track all function contexts
    training_data = {
        "functions": [],
        "metadata": {
            "total_functions": len(codebase.functions),
            "total_processed": 0,
            "avg_dependencies": 0,
            "avg_usages": 0,
        },
    }

    # Process each function in the codebase
    for function in codebase.functions:
        # Skip if function is too small
        if len(function.source.split("\n")) < 2:
            continue

        # Get function context
        context = get_function_context(function)

        # Only keep functions with enough context
        if len(context["dependencies"]) + len(context["usages"]) > 0:
            training_data["functions"].append(context)

    # Update metadata
    training_data["metadata"]["total_processed"] = len(training_data["functions"])
    if training_data["functions"]:
        training_data["metadata"]["avg_dependencies"] = sum(
            len(f["dependencies"]) for f in training_data["functions"]
        ) / len(training_data["functions"])
        training_data["metadata"]["avg_usages"] = sum(
            len(f["usages"]) for f in training_data["functions"]
        ) / len(training_data["functions"])

    return training_data

Step 3: Running the Generator
Finally, we can run our training data generator on any codebase.

See 
parsing codebases
 to learn more
Copy
if __name__ == "__main__":
    print("Initializing codebase...")
    codebase = Codebase.from_repo("fastapi/fastapi")

    print("Generating training data...")
    training_data = run(codebase)

    print("Saving training data...")
    with open("training_data.json", "w") as f:
        json.dump(training_data, f, indent=2)
    print("Training data saved to training_data.json")
This will:
Load the target codebase
Process all functions
Save the structured training data to a JSON file

You can use any Git repository as your source codebase by passing the repo URL to 
Codebase.from_repo(…).

Using the Training Data
The generated data can be used to train LLMs in several ways:
Masked Function Prediction: Hide a function’s implementation and predict it from dependencies and usages
Code Embeddings: Generate embeddings that capture semantic relationships between functions
Dependency Prediction: Learn to predict which functions are likely to be dependencies
Usage Pattern Learning: Train models to understand common usage patterns
For example, to create a masked prediction task:

Copy
def create_training_example(function_data):
    """Create a masked prediction example from function data."""
    return {
        "context": {
            "dependencies": function_data["dependencies"],
            "usages": function_data["usages"]
        },
        "target": function_data["implementation"]
    }

# Create training examples
examples = [create_training_example(f) for f in training_data["functions"]]
>>>>>>> 7a5c5d16
<|MERGE_RESOLUTION|>--- conflicted
+++ resolved
@@ -2,7 +2,6 @@
 
 This directory contains adapters and integrations for the graph-sitter analysis system.
 
-<<<<<<< HEAD
 ## Analysis Module Consolidation
 
 **Note**: The analysis functionality has been consolidated into a single comprehensive tool:
@@ -43,7 +42,8 @@
 - **Multiple Export Formats**: JSON, HTML, and text output
 
 All functionality is based on: https://graph-sitter.com/tutorials/at-a-glance
-=======
+
+
 https://github.com/Zeeeepa/graph-sitter/blob/develop/src/graph_sitter/codebase/codebase_analysis.py   This one probably provides extensive analysis too.
 
 
@@ -2141,5 +2141,4 @@
     }
 
 # Create training examples
-examples = [create_training_example(f) for f in training_data["functions"]]
->>>>>>> 7a5c5d16
+examples = [create_training_example(f) for f in training_data["functions"]]