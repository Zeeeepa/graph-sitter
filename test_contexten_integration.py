--- conflicted
+++ resolved
@@ -92,10 +92,7 @@
         
         # Test dashboard app import
         try:
-<<<<<<< HEAD
-            # Test if dashboard app can be created
-=======
->>>>>>> 9e38f3bb
+
             from contexten.dashboard.app import app
             
             results['app_creation'] = {
